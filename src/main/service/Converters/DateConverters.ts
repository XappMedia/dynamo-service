import { Converter } from "./Converters";

export const toIso: Converter<Date, string> = {
<<<<<<< HEAD
    toObj(date: Date | string | number): string {
=======
    toObj(date: number | string | Date): string {
>>>>>>> 62db8ead
        return (date) ? new Date(date).toISOString() : undefined;
    },
    fromObj(obj: string) {
        return (obj) ? new Date(obj) : undefined;
    }
};

export const toTimestamp: Converter<Date, number> = {
<<<<<<< HEAD
    toObj(date: Date | string | number): number {
=======
    toObj(date: number | string | Date): number {
>>>>>>> 62db8ead
        return (date) ? new Date(date).getTime() : undefined;
    },
    fromObj(obj: number) {
        return (obj) ? new Date(obj) : undefined;
    }
};<|MERGE_RESOLUTION|>--- conflicted
+++ resolved
@@ -1,11 +1,7 @@
 import { Converter } from "./Converters";
 
 export const toIso: Converter<Date, string> = {
-<<<<<<< HEAD
-    toObj(date: Date | string | number): string {
-=======
     toObj(date: number | string | Date): string {
->>>>>>> 62db8ead
         return (date) ? new Date(date).toISOString() : undefined;
     },
     fromObj(obj: string) {
@@ -14,11 +10,7 @@
 };
 
 export const toTimestamp: Converter<Date, number> = {
-<<<<<<< HEAD
-    toObj(date: Date | string | number): number {
-=======
     toObj(date: number | string | Date): number {
->>>>>>> 62db8ead
         return (date) ? new Date(date).getTime() : undefined;
     },
     fromObj(obj: number) {
